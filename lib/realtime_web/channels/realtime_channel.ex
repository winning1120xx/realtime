defmodule RealtimeWeb.RealtimeChannel do
  @moduledoc """
  Used for handling channels and subscriptions.
  """
  use RealtimeWeb, :channel

  require Logger

  alias DBConnection.Backoff
  alias Extensions.Postgres
  alias RealtimeWeb.{ChannelsAuthorization, Endpoint, Presence}
  alias Realtime.{GenCounter, RateCounter}

  import Realtime.Helpers, only: [cancel_timer: 1, decrypt!: 2]

  @confirm_token_ms_interval 1_000 * 60 * 5
  @max_join_rate 150
  @max_user_channels 15

  @impl true
  def join(
        "realtime:" <> sub_topic = topic,
        params,
        %{
          assigns: %{
            jwt_secret: jwt_secret,
            limits: %{max_concurrent_users: max_conn_users},
            tenant: tenant,
            token: token
          },
          channel_pid: channel_pid,
          serializer: serializer,
          transport_pid: transport_pid
        } = socket
      ) do
    Logger.metadata(external_id: tenant, project: tenant)

    with :ok <- limit_joins(socket),
         :ok <- limit_channels(socket),
         true <- Realtime.UsersCounter.tenant_users(tenant) < max_conn_users,
         access_token when is_binary(access_token) <-
           (case params do
              %{"user_token" => user_token} -> user_token
              _ -> token
            end),
         jwt_secret_dec <- decrypt_jwt_secret(jwt_secret),
         {:ok, %{"exp" => exp} = claims} when is_integer(exp) <-
           ChannelsAuthorization.authorize_conn(access_token, jwt_secret_dec),
         exp_diff when exp_diff > 0 <- exp - Joken.current_time(),
         confirm_token_ref <-
           Process.send_after(
             self(),
             :confirm_token,
             min(@confirm_token_ms_interval, exp_diff * 1_000)
           ) do
<<<<<<< HEAD
      Realtime.UsersCounter.add(transport_pid, tenant)
=======
      Realtime.UsersCounter.add(pid, tenant)
      Registry.register(Realtime.Registry, limit_channels_key(tenant), pid)
>>>>>>> 7587f7af

      tenant_topic = tenant <> ":" <> sub_topic
      RealtimeWeb.Endpoint.subscribe(tenant_topic)

      id = UUID.uuid1()

      is_new_api =
        case params do
          %{"configs" => _} -> true
          _ -> false
        end

      pg_change_params =
        if is_new_api do
          send(self(), :sync_presence)

          params["configs"]["postgres_changes"]
          |> case do
            [_ | _] = params_list ->
              params_list
              |> Enum.map(fn params ->
                %{
                  id: UUID.uuid1(),
                  channel_pid: channel_pid,
                  claims: claims,
                  params: params
                }
              end)

            _ ->
              []
          end
        else
          params =
            case String.split(sub_topic, ":", parts: 3) do
              [schema, table, filter] ->
                %{"schema" => schema, "table" => table, "filter" => filter}

              [schema, table] ->
                %{"schema" => schema, "table" => table}

              [schema] ->
                %{"schema" => schema}
            end

          [
            %{
              id: UUID.uuid1(),
              channel_pid: channel_pid,
              claims: claims,
              params: params
            }
          ]
        end
        |> case do
          [_ | _] = pg_change_params ->
            metadata = [
              metadata:
                {:subscriber_fastlane, transport_pid, serializer,
                 Enum.map(pg_change_params, &(&1 |> Map.fetch!(:id) |> UUID.string_to_binary!())),
                 topic, is_new_api}
            ]

            Endpoint.subscribe("realtime:postgres:" <> tenant, metadata)

            pg_change_params

          other ->
            other
        end

      Logger.info("Postgres change params: " <> inspect(pg_change_params))

      pg_sub_ref =
        case pg_change_params do
          [_ | _] -> Process.send_after(self(), :postgres_subscribe, backoff())
          _ -> nil
        end

      Logger.debug("Start channel, #{inspect([id: id], pretty: true)}")

      presence_key =
        with key when is_binary(key) <- params["configs"]["presence"]["key"],
             true <- String.length(key) > 0 do
          key
        else
          _ -> UUID.uuid1()
        end

      {:ok,
       %{
         postgres_changes:
           Enum.map(pg_change_params, fn %{id: id, params: params} ->
             Map.put(params, :id, id)
           end)
       },
       assign(socket, %{
         access_token: access_token,
         ack_broadcast: !!params["configs"]["broadcast"]["ack"],
         confirm_token_ref: confirm_token_ref,
         id: id,
         is_new_api: is_new_api,
         pg_sub_ref: pg_sub_ref,
         pg_change_params: pg_change_params,
         presence_key: presence_key,
         self_broadcast: !!params["configs"]["broadcast"]["self"],
         tenant_topic: tenant_topic
       })}
    else
      error ->
        error_msg = inspect(error, pretty: true)
        Logger.error("Start channel error: #{error_msg}")
        {:error, %{reason: error_msg}}
    end
  end

  @impl true
  def handle_info(:sync_presence, %{assigns: %{tenant_topic: topic}} = socket) do
    push(socket, "presence_state", Presence.list(topic))
    {:noreply, socket}
  end

  def handle_info(%{event: "subscription_manager_down"}, socket) do
    pg_sub_ref = Process.send_after(self(), :postgres_subscribe, backoff())
    {:noreply, assign(socket, %{pg_sub_ref: pg_sub_ref})}
  end

  def handle_info(%{event: type, payload: payload}, socket) do
    push(socket, type, payload)
    {:noreply, socket}
  end

  def handle_info(
        :postgres_subscribe,
        %{
          assigns: %{
            id: id,
            tenant: tenant,
            pg_sub_ref: pg_sub_ref,
            pg_change_params: pg_change_params,
            postgres_extension: postgres_extension
          }
        } = socket
      ) do
    cancel_timer(pg_sub_ref)

    args = Map.put(postgres_extension, "id", tenant)

    case Postgres.get_or_start_conn(args) do
      {:ok, manager_pid, conn} ->
        Logger.info("Subscribe channel for #{tenant} to #{inspect(pg_change_params)}")

        case Postgres.create_subscription(
               conn,
               postgres_extension["publication"],
               pg_change_params,
               15_000
             ) do
          {:ok, _response} ->
            Endpoint.subscribe("subscription_manager:" <> tenant)
            send(manager_pid, {:subscribed, {self(), id}})

            {:noreply, assign(socket, :pg_sub_ref, nil)}

          {:badrpc, :timeout} = error ->
            Logger.error(
              "Failed to subscribe channel for #{tenant} to #{inspect(pg_change_params)}: #{inspect(error)}"
            )

            {:stop, %{reason: error}, assign(socket, :pg_sub_ref, nil)}

          {:error, error} ->
            Logger.error(
              "Failed to subscribe channel for #{tenant} to #{inspect(pg_change_params)}: #{inspect(error)}"
            )

            {:stop, %{reason: error}, assign(socket, :pg_sub_ref, nil)}
        end

      nil ->
        Logger.warning("Re-subscribe channel for #{tenant}")
        ref = Process.send_after(self(), :postgres_subscribe, backoff())
        {:noreply, assign(socket, :pg_sub_ref, ref)}
    end
  end

  def handle_info(
        :confirm_token,
        %{
          assigns: %{
            confirm_token_ref: ref,
            jwt_secret: jwt_secret,
            access_token: access_token,
            pg_change_params: pg_change_params
          }
        } = socket
      ) do
    cancel_timer(ref)

    with jwt_secret_dec <- decrypt_jwt_secret(jwt_secret),
         {:ok, %{"exp" => exp} = claims} when is_integer(exp) <-
           ChannelsAuthorization.authorize_conn(access_token, jwt_secret_dec),
         exp_diff when exp_diff > 0 <- exp - Joken.current_time(),
         confirm_token_ref <-
           Process.send_after(
             self(),
             :confirm_token,
             min(@confirm_token_ms_interval, exp_diff * 1_000)
           ) do
      pg_change_params = Enum.map(pg_change_params, &Map.put(&1, :claims, claims))

      {:noreply,
       assign(socket, %{confirm_token_ref: confirm_token_ref, pg_change_params: pg_change_params})}
    else
      _ -> {:stop, %{reason: "access token has expired"}, socket}
    end
  end

  def handle_info(
        {:DOWN, _, :process, _, _reason},
        %{assigns: %{pg_sub_ref: pg_sub_ref, pg_change_params: pg_change_params}} = socket
      ) do
    cancel_timer(pg_sub_ref)

    ref =
      case pg_change_params do
        [_ | _] -> Process.send_after(self(), :postgres_subscribe, backoff())
        _ -> nil
      end

    {:noreply, assign(socket, :pg_sub_ref, ref)}
  end

  def handle_info(other, socket) do
    Logger.error("Undefined msg #{inspect(other, pretty: true)}")
    {:noreply, socket}
  end

  def handle_in(
        "access_token",
        %{"access_token" => refresh_token},
        %{
          assigns: %{
            confirm_token_ref: ref,
            id: id,
            jwt_secret: jwt_secret,
            pg_sub_ref: pg_sub_ref,
            pg_change_params: pg_change_params
          }
        } = socket
      )
      when is_binary(refresh_token) do
    cancel_timer(ref)

    with jwt_secret_dec <- decrypt_jwt_secret(jwt_secret),
         {:ok, %{"exp" => exp} = claims} when is_integer(exp) <-
           ChannelsAuthorization.authorize_conn(refresh_token, jwt_secret_dec),
         exp_diff when exp_diff > 0 <- exp - Joken.current_time(),
         confirm_token_ref <-
           Process.send_after(
             self(),
             :confirm_token,
             min(@confirm_token_ms_interval, exp_diff * 1_000)
           ) do
      cancel_timer(pg_sub_ref)

      pg_change_params = Enum.map(pg_change_params, &Map.put(&1, :claims, claims))

      pg_sub_ref =
        case pg_change_params do
          [_ | _] -> Process.send_after(self(), :postgres_subscribe, backoff())
          _ -> nil
        end

      {:noreply,
       assign(socket, %{
         access_token: refresh_token,
         confirm_token_ref: confirm_token_ref,
         id: id,
         pg_change_params: pg_change_params,
         pg_sub_ref: pg_sub_ref
       })}
    else
      _ -> {:stop, %{reason: "received an invalid access token from client"}, socket}
    end
  end

  @impl true
  def handle_in(
        "broadcast" = type,
        payload,
        %{
          assigns: %{
            is_new_api: true,
            ack_broadcast: ack_broadcast,
            self_broadcast: self_broadcast,
            tenant_topic: tenant_topic
          }
        } = socket
      ) do
    if self_broadcast do
      Endpoint.broadcast(tenant_topic, type, payload)
    else
      Endpoint.broadcast_from(self(), tenant_topic, type, payload)
    end

    if ack_broadcast do
      {:reply, :ok, socket}
    else
      {:noreply, socket}
    end
  end

  @impl true
  def handle_in(
        "presence",
        %{"event" => event, "payload" => payload},
        %{assigns: %{is_new_api: true, presence_key: presence_key, tenant_topic: tenant_topic}} =
          socket
      ) do
    result =
      event
      |> String.downcase()
      |> case do
        "track" ->
          with {:error, {:already_tracked, _, _, _}} <-
                 Presence.track(self(), tenant_topic, presence_key, payload),
               {:ok, _} <- Presence.update(self(), tenant_topic, presence_key, payload) do
            :ok
          else
            {:ok, _} -> :ok
            {:error, _} -> :error
          end

        "untrack" ->
          Presence.untrack(self(), tenant_topic, presence_key)

        _ ->
          :error
      end

    {:reply, result, socket}
  end

  @impl true
  def handle_in(_, _, socket) do
    {:noreply, socket}
  end

  @impl true
  def terminate(reason, _state) do
    Logger.debug(%{terminate: reason})
    :telemetry.execute([:prom_ex, :plugin, :realtime, :disconnected], %{})
    :ok
  end

  defp decrypt_jwt_secret(secret) do
    secure_key = Application.get_env(:realtime, :db_enc_key)
    decrypt!(secret, secure_key)
  end

  defp backoff() do
    {wait, _} = Backoff.backoff(%Backoff{type: :rand, min: 0, max: 5_000})
    wait
  end

  def limit_joins(%{assigns: %{tenant: tenant}}) do
    id = {:limit, :channel_joins, tenant}
    GenCounter.new(id)
    RateCounter.new(id, idle_shutdown: :infinity)
    GenCounter.add(id)

    case RateCounter.get(id) do
      {:ok, %{avg: avg}} ->
        if avg < @max_join_rate do
          :ok
        else
          Logger.error("Rate limit exceeded for #{tenant} #{avg}")
          {:error, :too_many_joins}
        end

      other ->
        Logger.error("Unexpected error for #{tenant} #{inspect(other)}")
        {:error, other}
    end
  end

  def limit_channels(%{assigns: %{tenant: tenant}, transport_pid: pid}) do
    key = limit_channels_key(tenant)

    if Registry.count_match(Realtime.Registry, key, pid) > @max_user_channels do
      Logger.error("Reached the limit of channels per connection for #{tenant}")
      {:error, :too_many_channels}
    else
      :ok
    end
  end

  defp limit_channels_key(tenant) do
    {:limit, :user_channels, tenant}
  end
end<|MERGE_RESOLUTION|>--- conflicted
+++ resolved
@@ -53,12 +53,7 @@
              :confirm_token,
              min(@confirm_token_ms_interval, exp_diff * 1_000)
            ) do
-<<<<<<< HEAD
       Realtime.UsersCounter.add(transport_pid, tenant)
-=======
-      Realtime.UsersCounter.add(pid, tenant)
-      Registry.register(Realtime.Registry, limit_channels_key(tenant), pid)
->>>>>>> 7587f7af
 
       tenant_topic = tenant <> ":" <> sub_topic
       RealtimeWeb.Endpoint.subscribe(tenant_topic)
@@ -453,6 +448,7 @@
       Logger.error("Reached the limit of channels per connection for #{tenant}")
       {:error, :too_many_channels}
     else
+      Registry.register(Realtime.Registry, limit_channels_key(tenant), pid)
       :ok
     end
   end
