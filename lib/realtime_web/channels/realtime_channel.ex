defmodule RealtimeWeb.RealtimeChannel do
  @moduledoc """
  Used for handling channels and subscriptions.
  """
  use RealtimeWeb, :channel

  require Logger

  alias DBConnection.Backoff
  alias Extensions.Postgres
  alias RealtimeWeb.{ChannelsAuthorization, Endpoint, Presence}
  alias Realtime.{GenCounter, RateCounter}

  import Realtime.Helpers, only: [cancel_timer: 1, decrypt!: 2]

  @confirm_token_ms_interval 1_000 * 60 * 5
  @max_join_rate 150
  @max_user_channels 15

  @impl true
  def join(
        "realtime:" <> sub_topic = topic,
        params,
        %{
          assigns: %{
            jwt_secret: jwt_secret,
            limits: %{max_concurrent_users: max_conn_users},
            tenant: tenant,
            token: token
          },
          channel_pid: channel_pid,
          serializer: serializer,
          transport_pid: transport_pid
        } = socket
      ) do
    Logger.metadata(external_id: tenant, project: tenant)

    with :ok <- limit_joins(socket),
         :ok <- limit_channels(socket),
         true <- Realtime.UsersCounter.tenant_users(tenant) < max_conn_users,
         access_token when is_binary(access_token) <-
           (case params do
              %{"user_token" => user_token} -> user_token
              _ -> token
            end),
         jwt_secret_dec <- decrypt_jwt_secret(jwt_secret),
         {:ok, %{"exp" => exp} = claims} when is_integer(exp) <-
           ChannelsAuthorization.authorize_conn(access_token, jwt_secret_dec),
         exp_diff when exp_diff > 0 <- exp - Joken.current_time(),
         confirm_token_ref <-
           Process.send_after(
             self(),
             :confirm_token,
             min(@confirm_token_ms_interval, exp_diff * 1_000)
           ) do
      Realtime.UsersCounter.add(transport_pid, tenant)

      tenant_topic = tenant <> ":" <> sub_topic
      RealtimeWeb.Endpoint.subscribe(tenant_topic)

      id = UUID.uuid1()

      is_new_api =
        case params do
          %{"configs" => _} -> true
          _ -> false
        end

      pg_change_params =
        if is_new_api do
          send(self(), :sync_presence)

          params["configs"]["postgres_changes"]
          |> case do
            [_ | _] = params_list ->
              params_list
              |> Enum.map(fn params ->
                %{
                  id: UUID.uuid1(),
                  channel_pid: channel_pid,
                  claims: claims,
                  params: params
                }
              end)

            _ ->
              []
          end
        else
          params =
            case String.split(sub_topic, ":", parts: 3) do
              [schema, table, filter] ->
                %{"schema" => schema, "table" => table, "filter" => filter}

              [schema, table] ->
                %{"schema" => schema, "table" => table}

              [schema] ->
                %{"schema" => schema}
            end

          [
            %{
              id: UUID.uuid1(),
              channel_pid: channel_pid,
              claims: claims,
              params: params
            }
          ]
        end
        |> case do
          [_ | _] = pg_change_params ->
            metadata = [
              metadata:
                {:subscriber_fastlane, transport_pid, serializer,
                 Enum.map(pg_change_params, &(&1 |> Map.fetch!(:id) |> UUID.string_to_binary!())),
                 topic, is_new_api}
            ]

            Endpoint.subscribe("realtime:postgres:" <> tenant, metadata)

            pg_change_params

          other ->
            other
        end

      Logger.info("Postgres change params: " <> inspect(pg_change_params))

      pg_sub_ref =
<<<<<<< HEAD
        if postgres_config do
          postgres_subscribe()
        else
          nil
=======
        case pg_change_params do
          [_ | _] -> Process.send_after(self(), :postgres_subscribe, backoff())
          _ -> nil
>>>>>>> ceb69432
        end

      Logger.debug("Start channel, #{inspect([id: id], pretty: true)}")

      presence_key =
        with key when is_binary(key) <- params["configs"]["presence"]["key"],
             true <- String.length(key) > 0 do
          key
        else
          _ -> UUID.uuid1()
        end

      {:ok,
       %{
         postgres_changes:
           Enum.map(pg_change_params, fn %{id: id, params: params} ->
             Map.put(params, :id, id)
           end)
       },
       assign(socket, %{
         access_token: access_token,
         ack_broadcast: !!params["configs"]["broadcast"]["ack"],
         confirm_token_ref: confirm_token_ref,
         id: id,
         is_new_api: is_new_api,
         pg_sub_ref: pg_sub_ref,
         pg_change_params: pg_change_params,
         presence_key: presence_key,
         self_broadcast: !!params["configs"]["broadcast"]["self"],
         tenant_topic: tenant_topic
       })}
    else
      error ->
        error_msg = inspect(error, pretty: true)
        Logger.error("Start channel error: #{error_msg}")
        {:error, %{reason: error_msg}}
    end
  end

  @impl true
  def handle_info(:sync_presence, %{assigns: %{tenant_topic: topic}} = socket) do
    push(socket, "presence_state", Presence.list(topic))
    {:noreply, socket}
  end

  def handle_info(%{event: "subscription_manager_down"}, socket) do
    pg_sub_ref = postgres_subscribe()
    {:noreply, assign(socket, %{pg_sub_ref: pg_sub_ref})}
  end

  def handle_info(%{event: type, payload: payload}, socket) do
    push(socket, type, payload)
    {:noreply, socket}
  end

  def handle_info(
        :postgres_subscribe,
        %{
          assigns: %{
            id: id,
            tenant: tenant,
            pg_sub_ref: pg_sub_ref,
            pg_change_params: pg_change_params,
            postgres_extension: postgres_extension
          }
        } = socket
      ) do
    cancel_timer(pg_sub_ref)

    args = Map.put(postgres_extension, "id", tenant)

    case Postgres.get_or_start_conn(args) do
      {:ok, manager_pid, conn} ->
        Logger.info("Subscribe channel for #{tenant} to #{inspect(pg_change_params)}")

        case Postgres.create_subscription(
               conn,
               postgres_extension["publication"],
               pg_change_params,
               15_000
             ) do
          {:ok, _response} ->
            Endpoint.subscribe("subscription_manager:" <> tenant)
            send(manager_pid, {:subscribed, {self(), id}})
            push(socket, "system", %{status: "ok", message: "subscribed to realtime"})
            {:noreply, assign(socket, :pg_sub_ref, nil)}

<<<<<<< HEAD
          error ->
            push(socket, "system", %{status: "error", message: "failed to subscribe channel"})
=======
          {:badrpc, :timeout} = error ->
            Logger.error(
              "Failed to subscribe channel for #{tenant} to #{inspect(pg_change_params)}: #{inspect(error)}"
            )
>>>>>>> ceb69432

            Logger.error(
              "Failed to subscribe channel for #{tenant} to #{inspect(pg_change_params)}: #{inspect(error)}"
            )

            {:noreply, assign(socket, :pg_sub_ref, postgres_subscribe(5, 10))}
        end

      nil ->
        Logger.warning("Re-subscribe channel for #{tenant}")
        ref = postgres_subscribe()
        {:noreply, assign(socket, :pg_sub_ref, ref)}
    end
  end

  def handle_info(
        :confirm_token,
        %{
          assigns: %{
            confirm_token_ref: ref,
            jwt_secret: jwt_secret,
            access_token: access_token,
            pg_change_params: pg_change_params
          }
        } = socket
      ) do
    cancel_timer(ref)

    with jwt_secret_dec <- decrypt_jwt_secret(jwt_secret),
         {:ok, %{"exp" => exp} = claims} when is_integer(exp) <-
           ChannelsAuthorization.authorize_conn(access_token, jwt_secret_dec),
         exp_diff when exp_diff > 0 <- exp - Joken.current_time(),
         confirm_token_ref <-
           Process.send_after(
             self(),
             :confirm_token,
             min(@confirm_token_ms_interval, exp_diff * 1_000)
           ) do
      pg_change_params = Enum.map(pg_change_params, &Map.put(&1, :claims, claims))

      {:noreply,
       assign(socket, %{confirm_token_ref: confirm_token_ref, pg_change_params: pg_change_params})}
    else
      _ -> {:stop, %{reason: "access token has expired"}, socket}
    end
  end

  def handle_info(
        {:DOWN, _, :process, _, _reason},
        %{assigns: %{pg_sub_ref: pg_sub_ref, pg_change_params: pg_change_params}} = socket
      ) do
    cancel_timer(pg_sub_ref)

    ref =
<<<<<<< HEAD
      if postgres_config do
        postgres_subscribe()
      else
        nil
=======
      case pg_change_params do
        [_ | _] -> Process.send_after(self(), :postgres_subscribe, backoff())
        _ -> nil
>>>>>>> ceb69432
      end

    {:noreply, assign(socket, :pg_sub_ref, ref)}
  end

  def handle_info(other, socket) do
    Logger.error("Undefined msg #{inspect(other, pretty: true)}")
    {:noreply, socket}
  end

  def handle_in(
        "access_token",
        %{"access_token" => refresh_token},
        %{
          assigns: %{
            confirm_token_ref: ref,
            id: id,
            jwt_secret: jwt_secret,
            pg_sub_ref: pg_sub_ref,
            pg_change_params: pg_change_params
          }
        } = socket
      )
      when is_binary(refresh_token) do
    cancel_timer(ref)

    with jwt_secret_dec <- decrypt_jwt_secret(jwt_secret),
         {:ok, %{"exp" => exp} = claims} when is_integer(exp) <-
           ChannelsAuthorization.authorize_conn(refresh_token, jwt_secret_dec),
         exp_diff when exp_diff > 0 <- exp - Joken.current_time(),
         confirm_token_ref <-
           Process.send_after(
             self(),
             :confirm_token,
             min(@confirm_token_ms_interval, exp_diff * 1_000)
           ) do
      cancel_timer(pg_sub_ref)

      pg_change_params = Enum.map(pg_change_params, &Map.put(&1, :claims, claims))

      pg_sub_ref =
<<<<<<< HEAD
        if postgres_config do
          postgres_subscribe()
        else
          nil
=======
        case pg_change_params do
          [_ | _] -> Process.send_after(self(), :postgres_subscribe, backoff())
          _ -> nil
>>>>>>> ceb69432
        end

      {:noreply,
       assign(socket, %{
         access_token: refresh_token,
         confirm_token_ref: confirm_token_ref,
         id: id,
         pg_change_params: pg_change_params,
         pg_sub_ref: pg_sub_ref
       })}
    else
      _ -> {:stop, %{reason: "received an invalid access token from client"}, socket}
    end
  end

  @impl true
  def handle_in(
        "broadcast" = type,
        payload,
        %{
          assigns: %{
            is_new_api: true,
            ack_broadcast: ack_broadcast,
            self_broadcast: self_broadcast,
            tenant_topic: tenant_topic
          }
        } = socket
      ) do
    if self_broadcast do
      Endpoint.broadcast(tenant_topic, type, payload)
    else
      Endpoint.broadcast_from(self(), tenant_topic, type, payload)
    end

    if ack_broadcast do
      {:reply, :ok, socket}
    else
      {:noreply, socket}
    end
  end

  @impl true
  def handle_in(
        "presence",
        %{"event" => event, "payload" => payload},
        %{assigns: %{is_new_api: true, presence_key: presence_key, tenant_topic: tenant_topic}} =
          socket
      ) do
    result =
      event
      |> String.downcase()
      |> case do
        "track" ->
          with {:error, {:already_tracked, _, _, _}} <-
                 Presence.track(self(), tenant_topic, presence_key, payload),
               {:ok, _} <- Presence.update(self(), tenant_topic, presence_key, payload) do
            :ok
          else
            {:ok, _} -> :ok
            {:error, _} -> :error
          end

        "untrack" ->
          Presence.untrack(self(), tenant_topic, presence_key)

        _ ->
          :error
      end

    {:reply, result, socket}
  end

  @impl true
  def handle_in(_, _, socket) do
    {:noreply, socket}
  end

  @impl true
  def terminate(reason, _state) do
    Logger.debug(%{terminate: reason})
    :telemetry.execute([:prom_ex, :plugin, :realtime, :disconnected], %{})
    :ok
  end

  defp decrypt_jwt_secret(secret) do
    secure_key = Application.get_env(:realtime, :db_enc_key)
    decrypt!(secret, secure_key)
  end

  defp postgres_subscribe(min \\ 1, max \\ 5) do
    Process.send_after(self(), :postgres_subscribe, backoff(min, max))
  end

  defp backoff(min, max) do
    {wait, _} = Backoff.backoff(%Backoff{type: :rand, min: min * 1000, max: max * 1000})
    wait
  end

  def limit_joins(%{assigns: %{tenant: tenant}}) do
    id = {:limit, :channel_joins, tenant}
    GenCounter.new(id)
    RateCounter.new(id, idle_shutdown: :infinity)
    GenCounter.add(id)

    case RateCounter.get(id) do
      {:ok, %{avg: avg}} ->
        if avg < @max_join_rate do
          :ok
        else
          Logger.error("Rate limit exceeded for #{tenant} #{avg}")
          {:error, :too_many_joins}
        end

      other ->
        Logger.error("Unexpected error for #{tenant} #{inspect(other)}")
        {:error, other}
    end
  end

  def limit_channels(%{assigns: %{tenant: tenant}, transport_pid: pid}) do
    key = limit_channels_key(tenant)

    if Registry.count_match(Realtime.Registry, key, pid) > @max_user_channels do
      Logger.error("Reached the limit of channels per connection for #{tenant}")
      {:error, :too_many_channels}
    else
      Registry.register(Realtime.Registry, limit_channels_key(tenant), pid)
      :ok
    end
  end

  defp limit_channels_key(tenant) do
    {:limit, :user_channels, tenant}
  end
end<|MERGE_RESOLUTION|>--- conflicted
+++ resolved
@@ -128,16 +128,9 @@
       Logger.info("Postgres change params: " <> inspect(pg_change_params))
 
       pg_sub_ref =
-<<<<<<< HEAD
-        if postgres_config do
-          postgres_subscribe()
-        else
-          nil
-=======
         case pg_change_params do
           [_ | _] -> Process.send_after(self(), :postgres_subscribe, backoff())
           _ -> nil
->>>>>>> ceb69432
         end
 
       Logger.debug("Start channel, #{inspect([id: id], pretty: true)}")
@@ -184,7 +177,7 @@
   end
 
   def handle_info(%{event: "subscription_manager_down"}, socket) do
-    pg_sub_ref = postgres_subscribe()
+    pg_sub_ref = Process.send_after(self(), :postgres_subscribe, backoff())
     {:noreply, assign(socket, %{pg_sub_ref: pg_sub_ref})}
   end
 
@@ -222,29 +215,27 @@
           {:ok, _response} ->
             Endpoint.subscribe("subscription_manager:" <> tenant)
             send(manager_pid, {:subscribed, {self(), id}})
-            push(socket, "system", %{status: "ok", message: "subscribed to realtime"})
+
             {:noreply, assign(socket, :pg_sub_ref, nil)}
 
-<<<<<<< HEAD
-          error ->
-            push(socket, "system", %{status: "error", message: "failed to subscribe channel"})
-=======
           {:badrpc, :timeout} = error ->
             Logger.error(
               "Failed to subscribe channel for #{tenant} to #{inspect(pg_change_params)}: #{inspect(error)}"
             )
->>>>>>> ceb69432
-
+
+            {:stop, %{reason: error}, assign(socket, :pg_sub_ref, nil)}
+
+          {:error, error} ->
             Logger.error(
               "Failed to subscribe channel for #{tenant} to #{inspect(pg_change_params)}: #{inspect(error)}"
             )
 
-            {:noreply, assign(socket, :pg_sub_ref, postgres_subscribe(5, 10))}
+            {:stop, %{reason: error}, assign(socket, :pg_sub_ref, nil)}
         end
 
       nil ->
         Logger.warning("Re-subscribe channel for #{tenant}")
-        ref = postgres_subscribe()
+        ref = Process.send_after(self(), :postgres_subscribe, backoff())
         {:noreply, assign(socket, :pg_sub_ref, ref)}
     end
   end
@@ -288,16 +279,9 @@
     cancel_timer(pg_sub_ref)
 
     ref =
-<<<<<<< HEAD
-      if postgres_config do
-        postgres_subscribe()
-      else
-        nil
-=======
       case pg_change_params do
         [_ | _] -> Process.send_after(self(), :postgres_subscribe, backoff())
         _ -> nil
->>>>>>> ceb69432
       end
 
     {:noreply, assign(socket, :pg_sub_ref, ref)}
@@ -339,16 +323,9 @@
       pg_change_params = Enum.map(pg_change_params, &Map.put(&1, :claims, claims))
 
       pg_sub_ref =
-<<<<<<< HEAD
-        if postgres_config do
-          postgres_subscribe()
-        else
-          nil
-=======
         case pg_change_params do
           [_ | _] -> Process.send_after(self(), :postgres_subscribe, backoff())
           _ -> nil
->>>>>>> ceb69432
         end
 
       {:noreply,
@@ -438,12 +415,8 @@
     decrypt!(secret, secure_key)
   end
 
-  defp postgres_subscribe(min \\ 1, max \\ 5) do
-    Process.send_after(self(), :postgres_subscribe, backoff(min, max))
-  end
-
-  defp backoff(min, max) do
-    {wait, _} = Backoff.backoff(%Backoff{type: :rand, min: min * 1000, max: max * 1000})
+  defp backoff() do
+    {wait, _} = Backoff.backoff(%Backoff{type: :rand, min: 0, max: 5_000})
     wait
   end
 
