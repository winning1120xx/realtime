defmodule RealtimeWeb.TenantController do
  use RealtimeWeb, :controller
  use PhoenixSwagger
<<<<<<< HEAD
  require Logger
=======

  require Logger

  alias Extensions.Postgres
>>>>>>> 7ddbc116
  alias Realtime.Api
  alias Realtime.Api.Tenant
  alias PhoenixSwagger.{Path, Schema}
  alias Extensions.Postgres

  @stop_timeout 10_000

  action_fallback(RealtimeWeb.FallbackController)

  swagger_path :index do
    Path.get("/api/tenants")
    tag("Tenants")
    response(200, "Success", :TenantsResponse)
  end

  def index(conn, _params) do
    tenants = Api.list_tenants()
    render(conn, "index.json", tenants: tenants)
  end

  def create(conn, %{"tenant" => tenant_params}) do
    extensions =
      Enum.reduce(tenant_params["extensions"], [], fn
        %{"type" => type, "settings" => settings}, acc ->
          [%{"type" => type, "settings" => settings} | acc]

        _e, acc ->
          acc
      end)

    with {:ok, %Tenant{} = tenant} <-
           Api.create_tenant(%{tenant_params | "extensions" => extensions}) do
      conn
      |> put_status(:created)
      |> put_resp_header("location", Routes.tenant_path(conn, :show, tenant))
      |> render("show.json", tenant: tenant)
    end
  end

  swagger_path :show do
    Path.get("/api/tenants/{external_id}")
    tag("Tenants")

    parameter(:external_id, :path, :string, "",
      required: true,
      example: "72ac258c-8dcd-4f0d-992f-9b6bab5e6d19"
    )

    response(200, "Success", :TenantResponse)
  end

  def show(conn, %{"id" => id}) do
    id
    |> Api.get_tenant_by_external_id()
    |> case do
      %Tenant{} = tenant ->
        render(conn, "show.json", tenant: tenant)

      nil ->
        conn
        |> put_status(404)
        |> render("not_found.json", tenant: nil)
    end
  end

  swagger_path :update do
    Path.put("/api/tenants/{external_id}")
    tag("Tenants")

    parameters do
      external_id(:path, :string, "",
        required: true,
        maxLength: 255,
        example: "72ac258c-8dcd-4f0d-992f-9b6bab5e6d19"
      )

      tenant(:body, Schema.ref(:TenantReq), "", required: true)
    end

    response(200, "Success", :TenantResponse)
  end

  def update(conn, %{"id" => id, "tenant" => tenant_params}) do
    case Api.get_tenant_by_external_id(id) do
      nil ->
        Cachex.del(:tenants, id)
        create(conn, %{"tenant" => Map.put(tenant_params, "external_id", id)})

      tenant ->
        with {:ok, %Tenant{} = tenant} <- Api.update_tenant(tenant, tenant_params) do
          render(conn, "show.json", tenant: tenant)
        end
    end
  end

  swagger_path :delete do
    Path.delete("/api/tenants/{external_id}")
    tag("Tenants")
    description("Delete a tenant by ID")

    parameter(:id, :path, :string, "Tenant ID",
      required: true,
      example: "123e4567-e89b-12d3-a456-426655440000"
    )

    response(200, "No Content - Deleted Successfully")
  end

  def delete(conn, %{"id" => id}) do
    if Api.delete_tenant_by_external_id(id) do
      try do
        Postgres.disconnect_subscribers(id)
        Postgres.stop(id)
      rescue
        error ->
          Logger.error(
            "There is an error when trying to delete #{id} #{inspect(error, pretty: true)}"
          )
      end
    end

    send_resp(conn, 204, "")
  end

  swagger_path :reload do
    Path.post("/api/tenants/{external_id}/reload")
    tag("Tenants")
    description("Reload tenant database supervisor")

    parameter(:tenant_id, :path, :string, "Tenant ID",
      required: true,
      example: "123e4567-e89b-12d3-a456-426655440000"
    )

    response(204, "")
    response(404, "not found")
  end

  def reload(conn, %{"tenant_id" => tenant_id}) do
    case Api.get_tenant_by_external_id(tenant_id) do
      %Tenant{} ->
        Postgres.stop(tenant_id, @stop_timeout)
        send_resp(conn, 204, "")

      nil ->
        Logger.error("Atttempted to reload non-existant tenant #{tenant_id}")

        conn
        |> put_status(404)
        |> render("not_found.json", tenant: nil)
    end
  end

  def swagger_definitions do
    %{
      Tenant:
        swagger_schema do
          title("Tenant")

          properties do
            id(:string, "", required: false, example: "72ac258c-8dcd-4f0d-992f-9b6bab5e6d19")
            name(:string, "", required: false, example: "tenant1")
            external_id(:string, "", required: false, example: "okumviwlylkmpkoicbrc")
            inserted_at(:string, "", required: false, example: "2022-02-16T20:41:47")
            max_concurrent_users(:integer, "", required: false, example: 10_000)
            extensions(:array, "", required: true, items: Schema.ref(:ExtensionPostgres))
          end
        end,
      ExtensionPostgres:
        swagger_schema do
          title("ExtensionPostgres")

          properties do
            type(:string, "", required: true, example: "postgres")
            inserted_at(:string, "", required: false, example: "2022-02-16T20:41:47")
            updated_at(:string, "", required: false, example: "2022-02-16T20:41:47")

            settings(:object, "",
              required: true,
              properties: %{
                db_host: %Schema{type: :string, example: "some encrypted value"},
                db_name: %Schema{type: :string, example: "some encrypted value"},
                db_password: %Schema{type: :string, example: "some encrypted value"},
                db_port: %Schema{type: :string, example: "some encrypted value"},
                db_user: %Schema{type: :string, example: "some encrypted value"},
                poll_interval_ms: %Schema{type: :integer, example: 100},
                poll_max_changes: %Schema{type: :integer, example: 100},
                poll_max_record_bytes: %Schema{type: :integer, example: 1_048_576},
                publication: %Schema{type: :string, example: "supabase_realtime"},
                region: %Schema{type: :string, example: "us-east-1"},
                slot_name: %Schema{
                  type: :string,
                  example: "supabase_realtime_replication_slot"
                }
              }
            )
          end
        end,
      TenantReq:
        swagger_schema do
          title("TenantReq")

          properties do
            name(:string, "", required: false, example: "tenant1", maxLength: 255)
            max_concurrent_users(:integer, "", required: false, example: 10_000, default: 10_000)
            extensions(:array, "", required: true, items: Schema.ref(:ExtensionPostgresReq))
          end
        end,
      ExtensionPostgresReq:
        swagger_schema do
          title("ExtensionPostgresReq")

          properties do
            type(:string, "", required: true, example: "postgres")

            settings(:object, "",
              required: true,
              properties: %{
                db_host: %Schema{type: :string, required: true, example: "127.0.0.1"},
                db_name: %Schema{type: :string, required: true, example: "postgres"},
                db_password: %Schema{
                  type: :string,
                  required: true,
                  example: "postgres"
                },
                db_user: %Schema{type: :string, required: true, example: "postgres"},
                db_port: %Schema{type: :string, required: true, example: "6432"},
                region: %Schema{type: :string, required: true, example: "us-east-1"},
                poll_interval_ms: %Schema{type: :integer, default: 100, example: 100},
                poll_max_changes: %Schema{type: :integer, default: 100, example: 100},
                poll_max_record_bytes: %Schema{
                  type: :integer,
                  default: 1_048_576,
                  example: 1_048_576
                },
                publication: %Schema{
                  type: :string,
                  default: "supabase_realtime",
                  example: "supabase_realtime"
                },
                slot_name: %Schema{
                  type: :string,
                  default: "supabase_realtime_replication_slot",
                  example: "supabase_realtime_replication_slot"
                }
              }
            )
          end
        end,
      Tenants:
        swagger_schema do
          title("Tenants")
          type(:array)
          items(Schema.ref(:Tenant))
        end,
      TenantsResponse:
        swagger_schema do
          title("TenantsResponse")
          property(:data, Schema.ref(:Tenants), "")
        end,
      TenantResponse:
        swagger_schema do
          title("TenantResponse")
          property(:data, Schema.ref(:Tenant), "")
        end
    }
  end
end<|MERGE_RESOLUTION|>--- conflicted
+++ resolved
@@ -1,14 +1,9 @@
 defmodule RealtimeWeb.TenantController do
   use RealtimeWeb, :controller
   use PhoenixSwagger
-<<<<<<< HEAD
+
   require Logger
-=======
-
-  require Logger
-
-  alias Extensions.Postgres
->>>>>>> 7ddbc116
+
   alias Realtime.Api
   alias Realtime.Api.Tenant
   alias PhoenixSwagger.{Path, Schema}
