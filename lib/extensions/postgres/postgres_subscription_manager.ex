defmodule Extensions.Postgres.SubscriptionManager do
  @moduledoc """
  Handles subscriptions from multiple databases.
  """
  use GenServer
  require Logger

  alias Extensions.Postgres
  alias Postgres.Subscriptions
  import Realtime.Helpers, only: [cancel_timer: 1]

  @check_oids_interval 60_000
  @timeout 15_000
  @max_delete_records 100

  @spec start_link(GenServer.options()) :: GenServer.on_start()
  def start_link(opts) do
    GenServer.start_link(__MODULE__, opts)
  end

  ## Callbacks

  @impl true
  def init(args) do
    %{
      "id" => id,
      "conn" => conn,
      "publication" => publication,
      "subscribers_tid" => subscribers_tid
    } = args

    {:ok, _} = Subscriptions.maybe_delete_all(conn)

    state = %{
      id: id,
      oids: %{},
      conn: conn,
      check_oid_ref: nil,
      publication: publication,
      subscribers_tid: subscribers_tid,
      delete_queue: %{
        ref: check_delete_queue(),
        queue: :queue.new()
      }
    }

    send(self(), :check_oids)
    Postgres.track_manager(id, self(), conn)
    {:ok, state}
  end

  @impl true
  def handle_info({:subscribed, {pid, id}}, state) do
    true =
      state.subscribers_tid
      |> :ets.insert({pid, id, Process.monitor(pid)})

    {:noreply, state}
  end

  def handle_info(
        :check_oids,
        %{check_oid_ref: ref, conn: conn, publication: publication, oids: old_oids} = state
      ) do
    cancel_timer(ref)

    oids =
      case Subscriptions.fetch_publication_tables(conn, publication) do
        ^old_oids ->
          old_oids

        new_oids ->
          Logger.warning("Found new oids #{inspect(new_oids, pretty: true)}")
          Subscriptions.delete_all(conn)

          fn {pid, _id, ref}, _acc ->
            Process.demonitor(ref, [:flush])
            send(pid, :postgres_subscribe)
          end
          |> :ets.foldl([], state.subscribers_tid)

          new_oids
      end

    {:noreply, %{state | oids: oids, check_oid_ref: check_oids()}}
  end

  def handle_info(
        {:DOWN, _ref, :process, pid, _reason},
        %{subscribers_tid: tid, delete_queue: %{queue: q}} = state
      ) do
    q1 =
      case :ets.take(tid, pid) do
        [{_pid, id, _ref}] ->
          UUID.string_to_binary!(id)
          |> :queue.in(q)

        _ ->
          q
      end

    {:noreply, put_in(state.delete_queue.queue, q1)}
  end

  def handle_info(:check_delete_queue, %{delete_queue: %{ref: ref, queue: q}} = state) do
    cancel_timer(ref)

    q1 =
      if !:queue.is_empty(q) do
        {ids, q1} = queue_take(q, @max_delete_records)
        Logger.debug("delete sub id #{inspect(ids)}")
        Subscriptions.delete_multi(state.conn, ids)
        q1
      else
        q
      end

    {:noreply, %{state | delete_queue: %{ref: check_delete_queue(), queue: q1}}}
  end

  def handle_info(msg, state) do
    Logger.error("Undef msg #{inspect(msg, pretty: true)}")
    {:noreply, state}
  end

<<<<<<< HEAD
  ## Internal functions

  def queue_take(q, count) do
    Enum.reduce_while(0..count, {[], q}, fn _, {items, queue} ->
      case :queue.out(queue) do
        {{:value, item}, new_q} ->
          {:cont, {[item | items], new_q}}
=======
    new_ref =
      if objects == 0 do
        Logger.debug("Cancel check_active_pids")
        # Postgres.stop(state.id)
        nil
      else
        check_active_pids()
      end
>>>>>>> 431623f3

        {:empty, new_q} ->
          {:halt, {items, new_q}}
      end
    end)
  end

  defp check_delete_queue() do
    Process.send_after(
      self(),
      :check_delete_queue,
      @timeout
    )
  end

  defp check_oids() do
    Process.send_after(
      self(),
      :check_oids,
      @check_oids_interval
    )
  end
end<|MERGE_RESOLUTION|>--- conflicted
+++ resolved
@@ -122,8 +122,7 @@
     Logger.error("Undef msg #{inspect(msg, pretty: true)}")
     {:noreply, state}
   end
-
-<<<<<<< HEAD
+  
   ## Internal functions
 
   def queue_take(q, count) do
@@ -131,16 +130,6 @@
       case :queue.out(queue) do
         {{:value, item}, new_q} ->
           {:cont, {[item | items], new_q}}
-=======
-    new_ref =
-      if objects == 0 do
-        Logger.debug("Cancel check_active_pids")
-        # Postgres.stop(state.id)
-        nil
-      else
-        check_active_pids()
-      end
->>>>>>> 431623f3
 
         {:empty, new_q} ->
           {:halt, {items, new_q}}
