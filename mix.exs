--- conflicted
+++ resolved
@@ -11,13 +11,13 @@
       start_permanent: Mix.env() == :prod,
       aliases: aliases(),
       deps: deps(),
-      dialyzer: dialyzer(),
-      preferred_cli_env: [test: :test]
+      dialyzer: dialyzer()
     ]
   end
 
   defp dialyzer do
     [
+      plt_add_apps: [:mix],
       plt_core_path: "priv/plts",
       plt_file: {:no_warn, "priv/plts/dialyzer.plt"}
     ]
@@ -82,16 +82,12 @@
       setup: ["deps.get", "ecto.setup", "cmd npm install --prefix assets"],
       "ecto.setup": ["ecto.create", "ecto.migrate", "run priv/repo/seeds.exs"],
       "ecto.reset": ["ecto.drop", "ecto.setup"],
-<<<<<<< HEAD
       test: [
         "ecto.create --quiet",
         "ecto.migrate --migrations-path=priv/repo/migrations --migrations-path=priv/repo/postgres/migrations",
         "run priv/repo/seeds.exs",
         "test"
       ]
-=======
-      test: ["ecto.setup", "test"]
->>>>>>> 8377f2d5
     ]
   end
 end