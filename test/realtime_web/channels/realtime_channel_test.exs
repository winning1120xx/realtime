defmodule RealtimeWeb.RealtimeChannelTest do
  use ExUnit.Case, async: false
  use RealtimeWeb.ChannelCase

  import Mock

<<<<<<< HEAD
  alias Realtime.Api
  alias Realtime.Api.Tenant
  alias RealtimeWeb.{ChannelsAuthorization, JwtVerification}
  import Extensions.Postgres.Helpers, only: [filter_postgres_settings: 1]
  import Postgrex, only: [query: 3]

  @external_id "external_id"
  @token "eyJhbGciOiJIUzI1NiIsInR5cCI6IkpXVCJ9.eyJpc3MiOiJzdXBhYmFzZSIsInJvbGUiOiJhbm9uIiwiaWF0IjoxNjQ5OTYzNTc1LCJleHAiOjE5NjU1Mzk1NzV9.Kf2Pfwaqkw_zNL73phdrQEgdRiNI_JRHBgmXVJ6M1sQ"

  @postgres_ext %{
    "db_host" => "127.0.0.1",
    "db_name" => "postgres",
    "db_user" => "postgres",
    "db_password" => "postgres",
    "publication" => "realtime_test",
    "db_port" => "6432",
    "poll_interval_ms" => 100,
    "poll_max_changes" => 100,
    "poll_max_record_bytes" => 1_048_576,
    "region" => "us-east-1"
  }

  @valid_attrs %{
    external_id: @external_id,
    name: "localhost",
    extensions: [
      %{
        "type" => "postgres",
        "settings" => @postgres_ext
      }
    ],
    jwt_secret: "new secret"
  }

  def fixture(:tenant) do
    {:ok, tenant} =
      @valid_attrs
      |> Api.create_tenant()

    @external_id
    |> Realtime.Api.get_dec_tenant_by_external_id()
  end

  setup %{conn: conn} do
    Application.put_env(:realtime, :db_enc_key, "1234567890123456")
    tenant = fixture(:tenant)

    assigns =
      assigns = %{
        token: @token,
        jwt_secret: tenant.jwt_secret,
        tenant: tenant.external_id,
        postgres_extension: filter_postgres_settings(tenant.extensions),
        claims: %{},
        limits: %{
          max_concurrent_users: 1
        }
      }

    {:ok, _, socket} =
      RealtimeWeb.UserSocket
      |> socket("user_id", assigns)
      |> subscribe_and_join(RealtimeWeb.RealtimeChannel, "realtime:*")

    %{socket: socket, tenant: tenant}
  end

  # describe "limit max_concurrent_users" do
  #   test "not reached", %{conn: conn} do
  #     assert {:ok, _, socket} =
  #              RealtimeWeb.UserSocket
  #              |> socket("user_id", %{assigns() | limits: %{max_concurrent_users: 1}})
  #              |> subscribe_and_join(RealtimeWeb.RealtimeChannel, "realtime:topic")
  #   end

  #   test "reached", %{conn: conn} do
  #     assert {:error, %{reason: "reached max_concurrent_users limit"}} =
  #              RealtimeWeb.UserSocket
  #              |> socket("user_id", %{assigns() | limits: %{max_concurrent_users: -1}})
  #              |> subscribe_and_join(RealtimeWeb.RealtimeChannel, "realtime:topic")
  #   end
  # end

  describe "Postgres extensions" do
    test "Check supervisor crash and respawn", %{socket: socket, tenant: %Tenant{} = tenant} do
      sup = :global.whereis_name({:supervisor, @external_id})
      assert Process.alive?(sup)
      DynamicSupervisor.terminate_child(Extensions.Postgres.DynamicSupervisor, sup)
      :timer.sleep(500)
      sup2 = :global.whereis_name({:supervisor, @external_id})
      assert Process.alive?(sup2)
      assert(sup != sup2)
    end
  end

  defp assigns() do
    claims = %{}
    tenant = "localhost"

    assigns = %{
      tenant: tenant,
      claims: claims,
      limits: %{},
      tenant_extensions: [],
      postgres_extension: @postgres_ext
    }
  end
=======
  alias Extensions.Postgres
  alias Phoenix.Socket
  alias RealtimeWeb.{ChannelsAuthorization, Joken.CurrentTime, UserSocket}

  @tenant "dev_tenant"

  setup do
    {:ok, _pid} = start_supervised(CurrentTime.Mock)
    :ok
  end

  describe "maximum number of connected clients per tenant" do
    test "not reached" do
      with_mocks([
        {ChannelsAuthorization, [],
         [
           authorize_conn: fn _, _ ->
             {:ok, %{"exp" => Joken.current_time() + 1_000, "role" => "test_role"}}
           end
         ]},
        {Postgres, [],
         [start_distributed: fn _, _ -> :ok end, subscribe: fn _, _, _, _, _ -> :ok end]}
      ]) do
        {:ok, %Socket{} = socket} =
          connect(UserSocket, %{}, %{
            uri: %{host: "#{@tenant}.localhost:4000/socket/websocket"},
            x_headers: [{"x-api-key", "token123"}]
          })

        socket = Socket.assign(socket, %{limits: %{max_concurrent_users: 1}})

        assert {:ok, _, %Socket{}} = subscribe_and_join(socket, "realtime:test", %{})
      end
    end

    test "reached" do
      with_mocks([
        {ChannelsAuthorization, [],
         [
           authorize_conn: fn _, _ ->
             {:ok, %{"exp" => Joken.current_time() + 1_000, "role" => "test_role"}}
           end
         ]},
        {Postgres, [],
         [start_distributed: fn _, _ -> :ok end, subscribe: fn _, _, _, _, _ -> :ok end]}
      ]) do
        {:ok, %Socket{} = socket} =
          connect(UserSocket, %{}, %{
            uri: %{host: "#{@tenant}.localhost:4000/socket/websocket"},
            x_headers: [{"x-api-key", "token123"}]
          })

        socket_at_capacity = Socket.assign(socket, %{limits: %{max_concurrent_users: 0}})
        socket_over_capacity = Socket.assign(socket, %{limits: %{max_concurrent_users: -1}})

        assert {:error, %{reason: "false"}} =
                 subscribe_and_join(socket_at_capacity, "realtime:test", %{})

        assert {:error, %{reason: "false"}} =
                 subscribe_and_join(socket_over_capacity, "realtime:test", %{})
      end
    end
  end

  describe "token expiration" do
    test "valid" do
      with_mocks([
        {ChannelsAuthorization, [],
         [
           authorize_conn: fn _, _ ->
             {:ok, %{"exp" => Joken.current_time() + 1, "role" => "test_role"}}
           end
         ]},
        {Postgres, [],
         [start_distributed: fn _, _ -> :ok end, subscribe: fn _, _, _, _, _ -> :ok end]}
      ]) do
        {:ok, %Socket{} = socket} =
          connect(UserSocket, %{}, %{
            uri: %{host: "#{@tenant}.localhost:4000/socket/websocket"},
            x_headers: [{"x-api-key", "token123"}]
          })
>>>>>>> 8377f2d5

        assert {:ok, _, %Socket{}} = subscribe_and_join(socket, "realtime:test", %{})
      end
    end

    test "invalid" do
      with_mocks([
        {ChannelsAuthorization, [],
         [
           authorize_conn: fn _, _ ->
             {:ok, %{"exp" => Joken.current_time(), "role" => "test_role"}}
           end
         ]},
        {Postgres, [],
         [start_distributed: fn _, _ -> :ok end, subscribe: fn _, _, _, _, _ -> :ok end]}
      ]) do
        {:ok, %Socket{} = socket} =
          connect(UserSocket, %{}, %{
            uri: %{host: "#{@tenant}.localhost:4000/socket/websocket"},
            x_headers: [{"x-api-key", "token123"}]
          })

        assert {:error, %{reason: "0"}} = subscribe_and_join(socket, "realtime:test", %{})
      end

      with_mocks([
        {ChannelsAuthorization, [],
         [
           authorize_conn: fn _, _ ->
             {:ok, %{"exp" => Joken.current_time() - 1, "role" => "test_role"}}
           end
         ]},
        {Postgres, [],
         [start_distributed: fn _, _ -> :ok end, subscribe: fn _, _, _, _, _ -> :ok end]}
      ]) do
        {:ok, %Socket{} = socket} =
          connect(UserSocket, %{}, %{
            uri: %{host: "#{@tenant}.localhost:4000/socket/websocket"},
            x_headers: [{"x-api-key", "token123"}]
          })

        assert {:error, %{reason: "-1"}} = subscribe_and_join(socket, "realtime:test", %{})
      end
    end
  end
end<|MERGE_RESOLUTION|>--- conflicted
+++ resolved
@@ -4,115 +4,6 @@
 
   import Mock
 
-<<<<<<< HEAD
-  alias Realtime.Api
-  alias Realtime.Api.Tenant
-  alias RealtimeWeb.{ChannelsAuthorization, JwtVerification}
-  import Extensions.Postgres.Helpers, only: [filter_postgres_settings: 1]
-  import Postgrex, only: [query: 3]
-
-  @external_id "external_id"
-  @token "eyJhbGciOiJIUzI1NiIsInR5cCI6IkpXVCJ9.eyJpc3MiOiJzdXBhYmFzZSIsInJvbGUiOiJhbm9uIiwiaWF0IjoxNjQ5OTYzNTc1LCJleHAiOjE5NjU1Mzk1NzV9.Kf2Pfwaqkw_zNL73phdrQEgdRiNI_JRHBgmXVJ6M1sQ"
-
-  @postgres_ext %{
-    "db_host" => "127.0.0.1",
-    "db_name" => "postgres",
-    "db_user" => "postgres",
-    "db_password" => "postgres",
-    "publication" => "realtime_test",
-    "db_port" => "6432",
-    "poll_interval_ms" => 100,
-    "poll_max_changes" => 100,
-    "poll_max_record_bytes" => 1_048_576,
-    "region" => "us-east-1"
-  }
-
-  @valid_attrs %{
-    external_id: @external_id,
-    name: "localhost",
-    extensions: [
-      %{
-        "type" => "postgres",
-        "settings" => @postgres_ext
-      }
-    ],
-    jwt_secret: "new secret"
-  }
-
-  def fixture(:tenant) do
-    {:ok, tenant} =
-      @valid_attrs
-      |> Api.create_tenant()
-
-    @external_id
-    |> Realtime.Api.get_dec_tenant_by_external_id()
-  end
-
-  setup %{conn: conn} do
-    Application.put_env(:realtime, :db_enc_key, "1234567890123456")
-    tenant = fixture(:tenant)
-
-    assigns =
-      assigns = %{
-        token: @token,
-        jwt_secret: tenant.jwt_secret,
-        tenant: tenant.external_id,
-        postgres_extension: filter_postgres_settings(tenant.extensions),
-        claims: %{},
-        limits: %{
-          max_concurrent_users: 1
-        }
-      }
-
-    {:ok, _, socket} =
-      RealtimeWeb.UserSocket
-      |> socket("user_id", assigns)
-      |> subscribe_and_join(RealtimeWeb.RealtimeChannel, "realtime:*")
-
-    %{socket: socket, tenant: tenant}
-  end
-
-  # describe "limit max_concurrent_users" do
-  #   test "not reached", %{conn: conn} do
-  #     assert {:ok, _, socket} =
-  #              RealtimeWeb.UserSocket
-  #              |> socket("user_id", %{assigns() | limits: %{max_concurrent_users: 1}})
-  #              |> subscribe_and_join(RealtimeWeb.RealtimeChannel, "realtime:topic")
-  #   end
-
-  #   test "reached", %{conn: conn} do
-  #     assert {:error, %{reason: "reached max_concurrent_users limit"}} =
-  #              RealtimeWeb.UserSocket
-  #              |> socket("user_id", %{assigns() | limits: %{max_concurrent_users: -1}})
-  #              |> subscribe_and_join(RealtimeWeb.RealtimeChannel, "realtime:topic")
-  #   end
-  # end
-
-  describe "Postgres extensions" do
-    test "Check supervisor crash and respawn", %{socket: socket, tenant: %Tenant{} = tenant} do
-      sup = :global.whereis_name({:supervisor, @external_id})
-      assert Process.alive?(sup)
-      DynamicSupervisor.terminate_child(Extensions.Postgres.DynamicSupervisor, sup)
-      :timer.sleep(500)
-      sup2 = :global.whereis_name({:supervisor, @external_id})
-      assert Process.alive?(sup2)
-      assert(sup != sup2)
-    end
-  end
-
-  defp assigns() do
-    claims = %{}
-    tenant = "localhost"
-
-    assigns = %{
-      tenant: tenant,
-      claims: claims,
-      limits: %{},
-      tenant_extensions: [],
-      postgres_extension: @postgres_ext
-    }
-  end
-=======
   alias Extensions.Postgres
   alias Phoenix.Socket
   alias RealtimeWeb.{ChannelsAuthorization, Joken.CurrentTime, UserSocket}
@@ -194,7 +85,6 @@
             uri: %{host: "#{@tenant}.localhost:4000/socket/websocket"},
             x_headers: [{"x-api-key", "token123"}]
           })
->>>>>>> 8377f2d5
 
         assert {:ok, _, %Socket{}} = subscribe_and_join(socket, "realtime:test", %{})
       end
